--- conflicted
+++ resolved
@@ -107,15 +107,6 @@
     import_queue: ImportQueue,
     /// The current state of the syncing protocol.
     state: SyncState,
-<<<<<<< HEAD
-    /// The network id, for quick HELLO RPC message lookup.
-    chain_id: u8,
-    /// The latest epoch of the syncing chain.
-    latest_finalized_epoch: Epoch,
-    /// The latest block of the syncing chain.
-    latest_slot: Slot,
-=======
->>>>>>> d3af95d1
     /// Sync logger.
     log: slog::Logger,
 }
@@ -134,53 +125,10 @@
             known_peers: HashMap::new(),
             import_queue,
             state: SyncState::Idle,
-<<<<<<< HEAD
-            chain_id: beacon_chain.get_spec().chain_id,
-            latest_finalized_epoch: state.finalized_epoch,
-            latest_slot: state.slot - 1, //TODO: Build latest block function into Beacon chain and correct this
-=======
->>>>>>> d3af95d1
             log: sync_logger,
         }
     }
 
-<<<<<<< HEAD
-    /// Generates our current state in the form of a HELLO RPC message.
-    pub fn generate_hello(&self) -> HelloMessage {
-        let state = &self.chain.get_state();
-        //TODO: Paul to verify the logic of these fields.
-        HelloMessage {
-            network_id: self.chain_id,
-            latest_finalized_root: state.finalized_root,
-            latest_finalized_epoch: state.finalized_epoch,
-            best_root: Hash256::zero(), //TODO: build correct value as a beacon chain function
-            best_slot: state.slot - 1,
-        }
-    }
-
-    pub fn validate_peer(&mut self, peer_id: PeerId, hello_message: HelloMessage) -> bool {
-        // network id must match
-        if hello_message.network_id != self.chain_id {
-            return false;
-        }
-        // compare latest epoch and finalized root to see if they exist in our chain
-        if hello_message.latest_finalized_epoch <= self.latest_finalized_epoch {
-            // ensure their finalized root is in our chain
-            // TODO: Get the finalized root at hello_message.latest_epoch and ensure they match
-            //if (hello_message.latest_finalized_root == self.chain.get_state() {
-            //    return false;
-            //    }
-        }
-
-        // the client is valid, add it to our list of known_peers and request sync if required
-        // update peer list if peer already exists
-        let peer_info = PeerSyncInfo {
-            latest_finalized_root: hello_message.latest_finalized_root,
-            latest_finalized_epoch: hello_message.latest_finalized_epoch,
-            best_root: hello_message.best_root,
-            best_slot: hello_message.best_slot,
-        };
-=======
     /// Handle a `Goodbye` message from a peer.
     ///
     /// Removes the peer from `known_peers`.
@@ -193,7 +141,6 @@
 
         self.known_peers.remove(&peer_id);
     }
->>>>>>> d3af95d1
 
     /// Handle the connection of a new peer.
     ///
