use crate::*;
use int_to_bytes::int_to_bytes4;
use serde_derive::{Deserialize, Serialize};
use test_utils::{u8_from_hex_str, u8_to_hex_str};

/// Each of the BLS signature domains.
///
/// Spec v0.8.1
pub enum Domain {
    BeaconProposer,
    Randao,
    Attestation,
    Deposit,
    VoluntaryExit,
    Transfer,
}

/// Holds all the "constants" for a BeaconChain.
///
/// Spec v0.8.1
#[derive(PartialEq, Debug, Clone, Serialize, Deserialize)]
#[serde(default)]
pub struct ChainSpec {
    /*
     * Constants
     */
    #[serde(skip_serializing)] // skipped because Serde TOML has trouble with u64::max
    pub far_future_epoch: Epoch,
    pub base_rewards_per_epoch: u64,
    pub deposit_contract_tree_depth: u64,
    pub seconds_per_day: u64,

    /*
     * Misc
     */
    pub target_committee_size: usize,
    pub min_per_epoch_churn_limit: u64,
    pub churn_limit_quotient: u64,
    pub shuffle_round_count: u8,
    pub min_genesis_active_validator_count: u64,
    pub min_genesis_time: u64,

    /*
     *  Gwei values
     */
    pub min_deposit_amount: u64,
    pub max_effective_balance: u64,
    pub ejection_balance: u64,
    pub effective_balance_increment: u64,

    /*
     * Initial Values
     */
    pub genesis_slot: Slot,
    #[serde(deserialize_with = "u8_from_hex_str", serialize_with = "u8_to_hex_str")]
    pub bls_withdrawal_prefix_byte: u8,

    /*
     * Time parameters
     */
    pub seconds_per_slot: u64,
    pub min_attestation_inclusion_delay: u64,
    pub min_seed_lookahead: Epoch,
    pub activation_exit_delay: u64,
    pub min_validator_withdrawability_delay: Epoch,
    pub persistent_committee_period: u64,
    pub max_epochs_per_crosslink: u64,
    pub min_epochs_to_inactivity_penalty: u64,

    /*
     * Reward and penalty quotients
     */
    pub base_reward_factor: u64,
    pub whistleblower_reward_quotient: u64,
    pub proposer_reward_quotient: u64,
    pub inactivity_penalty_quotient: u64,
    pub min_slashing_penalty_quotient: u64,

    /*
     * Signature domains
     *
     * Fields should be private to prevent accessing a domain that hasn't been modified to suit
     * some `Fork`.
     *
     * Use `ChainSpec::get_domain(..)` to access these values.
     */
    domain_beacon_proposer: u32,
    domain_randao: u32,
    domain_attestation: u32,
    domain_deposit: u32,
    domain_voluntary_exit: u32,
    domain_transfer: u32,

    pub boot_nodes: Vec<String>,
    pub chain_id: u8,
}

impl ChainSpec {
    /// Get the domain number that represents the fork meta and signature domain.
    ///
    /// Spec v0.8.1
    pub fn get_domain(&self, epoch: Epoch, domain: Domain, fork: &Fork) -> u64 {
        let domain_constant = match domain {
            Domain::BeaconProposer => self.domain_beacon_proposer,
            Domain::Randao => self.domain_randao,
            Domain::Attestation => self.domain_attestation,
            Domain::Deposit => self.domain_deposit,
            Domain::VoluntaryExit => self.domain_voluntary_exit,
            Domain::Transfer => self.domain_transfer,
        };

        let mut bytes: Vec<u8> = int_to_bytes4(domain_constant);
        bytes.append(&mut fork.get_fork_version(epoch).to_vec());

        let mut fork_and_domain = [0; 8];
        fork_and_domain.copy_from_slice(&bytes);

        u64::from_le_bytes(fork_and_domain)
    }

    /// Returns a `ChainSpec` compatible with the Ethereum Foundation specification.
    ///
    /// Spec v0.8.1
    pub fn mainnet() -> Self {
        Self {
            /*
             * Constants
             */
            far_future_epoch: Epoch::new(u64::max_value()),
            base_rewards_per_epoch: 5,
            deposit_contract_tree_depth: 32,
            seconds_per_day: 86400,

            /*
             * Misc
             */
            target_committee_size: 128,
            min_per_epoch_churn_limit: 4,
            churn_limit_quotient: 65_536,
            shuffle_round_count: 90,
            min_genesis_active_validator_count: 65_536,
            min_genesis_time: 1_578_009_600, // Jan 3, 2020

            /*
             *  Gwei values
             */
            min_deposit_amount: u64::pow(2, 0) * u64::pow(10, 9),
            max_effective_balance: u64::pow(2, 5) * u64::pow(10, 9),
            ejection_balance: u64::pow(2, 4) * u64::pow(10, 9),
            effective_balance_increment: u64::pow(2, 0) * u64::pow(10, 9),

            /*
             * Initial Values
             */
            genesis_slot: Slot::new(0),
            bls_withdrawal_prefix_byte: 0,

            /*
             * Time parameters
             */
            seconds_per_slot: 6,
            min_attestation_inclusion_delay: 1,
            min_seed_lookahead: Epoch::new(1),
            activation_exit_delay: 4,
            min_validator_withdrawability_delay: Epoch::new(256),
            persistent_committee_period: 2_048,
            max_epochs_per_crosslink: 64,
            min_epochs_to_inactivity_penalty: 4,

            /*
             * Reward and penalty quotients
             */
            base_reward_factor: 64,
            whistleblower_reward_quotient: 512,
            proposer_reward_quotient: 8,
            inactivity_penalty_quotient: 33_554_432,
            min_slashing_penalty_quotient: 32,

            /*
<<<<<<< HEAD
             * Max operations per block
             */
            max_proposer_slashings: 16,
            max_attester_slashings: 1,
            max_attestations: 128,
            max_deposits: 16,
            max_voluntary_exits: 16,
            max_transfers: 1, // Note: This was increase for the purpose of fuzzing transfers

            /*
=======
>>>>>>> 89cb01cc
             * Signature domains
             */
            domain_beacon_proposer: 0,
            domain_randao: 1,
            domain_attestation: 2,
            domain_deposit: 3,
            domain_voluntary_exit: 4,
            domain_transfer: 5,

            /*
             * Network specific
             */
            boot_nodes: vec![],
            chain_id: 1, // mainnet chain id
        }
    }

    /// Ethereum Foundation minimal spec, as defined here:
    ///
    /// https://github.com/ethereum/eth2.0-specs/blob/v0.8.1/configs/constant_presets/minimal.yaml
    ///
    /// Spec v0.8.1
    pub fn minimal() -> Self {
        // Note: bootnodes to be updated when static nodes exist.
        let boot_nodes = vec![];

        Self {
            target_committee_size: 4,
            shuffle_round_count: 10,
            min_genesis_active_validator_count: 64,
            max_epochs_per_crosslink: 4,
            chain_id: 2, // lighthouse testnet chain id
            boot_nodes,
            ..ChainSpec::mainnet()
        }
    }
}

impl Default for ChainSpec {
    fn default() -> Self {
        Self::mainnet()
    }
}

#[cfg(test)]
mod tests {
    use super::*;
    use int_to_bytes::int_to_bytes8;

    #[test]
    fn test_mainnet_spec_can_be_constructed() {
        let _ = ChainSpec::mainnet();
    }

    fn test_domain(domain_type: Domain, raw_domain: u32, spec: &ChainSpec) {
        let fork = Fork::genesis(Epoch::new(0));
        let epoch = Epoch::new(0);

        let domain = spec.get_domain(epoch, domain_type, &fork);

        let mut expected = int_to_bytes4(raw_domain);
        expected.append(&mut fork.get_fork_version(epoch).to_vec());

        assert_eq!(int_to_bytes8(domain), expected);
    }

    #[test]
    fn test_get_domain() {
        let spec = ChainSpec::mainnet();

        test_domain(Domain::BeaconProposer, spec.domain_beacon_proposer, &spec);
        test_domain(Domain::Randao, spec.domain_randao, &spec);
        test_domain(Domain::Attestation, spec.domain_attestation, &spec);
        test_domain(Domain::Deposit, spec.domain_deposit, &spec);
        test_domain(Domain::VoluntaryExit, spec.domain_voluntary_exit, &spec);
        test_domain(Domain::Transfer, spec.domain_transfer, &spec);
    }
}<|MERGE_RESOLUTION|>--- conflicted
+++ resolved
@@ -177,19 +177,6 @@
             min_slashing_penalty_quotient: 32,
 
             /*
-<<<<<<< HEAD
-             * Max operations per block
-             */
-            max_proposer_slashings: 16,
-            max_attester_slashings: 1,
-            max_attestations: 128,
-            max_deposits: 16,
-            max_voluntary_exits: 16,
-            max_transfers: 1, // Note: This was increase for the purpose of fuzzing transfers
-
-            /*
-=======
->>>>>>> 89cb01cc
              * Signature domains
              */
             domain_beacon_proposer: 0,
