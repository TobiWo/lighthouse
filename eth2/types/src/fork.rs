use crate::{test_utils::TestRandom, Epoch};
use rand::RngCore;
use serde_derive::Serialize;
use ssz::{hash, TreeHash};
use ssz_derive::{Decode, Encode};

#[derive(Debug, Clone, PartialEq, Default, Serialize, Encode, Decode)]
pub struct Fork {
    pub previous_version: u64,
    pub current_version: u64,
    pub epoch: Epoch,
}

<<<<<<< HEAD
impl Fork {
    /// Return the fork version of the given ``epoch``.
    pub fn get_fork_version(&self, epoch: Epoch) -> u64 {
        if epoch < self.epoch {
            return self.previous_version;
        }
        self.current_version
    }

    /// Get the domain number that represents the fork meta and signature domain.
    pub fn get_domain(&self, epoch: Epoch, domain_type: u64) -> u64 {
        let fork_version = self.get_fork_version(epoch);
        fork_version * u64::pow(2, 32) + domain_type
    }
}

impl Encodable for Fork {
    fn ssz_append(&self, s: &mut SszStream) {
        s.append(&self.previous_version);
        s.append(&self.current_version);
        s.append(&self.epoch);
    }
}

impl Decodable for Fork {
    fn ssz_decode(bytes: &[u8], i: usize) -> Result<(Self, usize), DecodeError> {
        let (previous_version, i) = <_>::ssz_decode(bytes, i)?;
        let (current_version, i) = <_>::ssz_decode(bytes, i)?;
        let (epoch, i) = <_>::ssz_decode(bytes, i)?;

        Ok((
            Self {
                previous_version,
                current_version,
                epoch,
            },
            i,
        ))
    }
}

=======
>>>>>>> e9f4cc13
impl TreeHash for Fork {
    fn hash_tree_root_internal(&self) -> Vec<u8> {
        let mut result: Vec<u8> = vec![];
        result.append(&mut self.previous_version.hash_tree_root_internal());
        result.append(&mut self.current_version.hash_tree_root_internal());
        result.append(&mut self.epoch.hash_tree_root_internal());
        hash(&result)
    }
}

impl<T: RngCore> TestRandom<T> for Fork {
    fn random_for_test(rng: &mut T) -> Self {
        Self {
            previous_version: <_>::random_for_test(rng),
            current_version: <_>::random_for_test(rng),
            epoch: <_>::random_for_test(rng),
        }
    }
}

#[cfg(test)]
mod tests {
    use super::*;
    use crate::test_utils::{SeedableRng, TestRandom, XorShiftRng};
    use ssz::{ssz_encode, Decodable};

    #[test]
    pub fn test_ssz_round_trip() {
        let mut rng = XorShiftRng::from_seed([42; 16]);
        let original = Fork::random_for_test(&mut rng);

        let bytes = ssz_encode(&original);
        let (decoded, _) = <_>::ssz_decode(&bytes, 0).unwrap();

        assert_eq!(original, decoded);
    }

    #[test]
    pub fn test_hash_tree_root_internal() {
        let mut rng = XorShiftRng::from_seed([42; 16]);
        let original = Fork::random_for_test(&mut rng);

        let result = original.hash_tree_root_internal();

        assert_eq!(result.len(), 32);
        // TODO: Add further tests
        // https://github.com/sigp/lighthouse/issues/170
    }
}<|MERGE_RESOLUTION|>--- conflicted
+++ resolved
@@ -11,7 +11,6 @@
     pub epoch: Epoch,
 }
 
-<<<<<<< HEAD
 impl Fork {
     /// Return the fork version of the given ``epoch``.
     pub fn get_fork_version(&self, epoch: Epoch) -> u64 {
@@ -28,33 +27,6 @@
     }
 }
 
-impl Encodable for Fork {
-    fn ssz_append(&self, s: &mut SszStream) {
-        s.append(&self.previous_version);
-        s.append(&self.current_version);
-        s.append(&self.epoch);
-    }
-}
-
-impl Decodable for Fork {
-    fn ssz_decode(bytes: &[u8], i: usize) -> Result<(Self, usize), DecodeError> {
-        let (previous_version, i) = <_>::ssz_decode(bytes, i)?;
-        let (current_version, i) = <_>::ssz_decode(bytes, i)?;
-        let (epoch, i) = <_>::ssz_decode(bytes, i)?;
-
-        Ok((
-            Self {
-                previous_version,
-                current_version,
-                epoch,
-            },
-            i,
-        ))
-    }
-}
-
-=======
->>>>>>> e9f4cc13
 impl TreeHash for Fork {
     fn hash_tree_root_internal(&self) -> Vec<u8> {
         let mut result: Vec<u8> = vec![];
