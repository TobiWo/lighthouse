--- conflicted
+++ resolved
@@ -1,8 +1,4 @@
-<<<<<<< HEAD
-use crate::{CachedTreeHash, Error, Hash256, TreeHashCache, VecArena};
-=======
 use crate::{CacheArena, CachedTreeHash, Error, Hash256, TreeHashCache};
->>>>>>> e0b9fa59
 use ssz_types::{typenum::Unsigned, FixedVector, VariableList};
 use std::mem::size_of;
 use tree_hash::{mix_in_length, BYTES_PER_CHUNK};
@@ -51,11 +47,7 @@
 }
 
 impl<N: Unsigned> CachedTreeHash<TreeHashCache> for FixedVector<Hash256, N> {
-<<<<<<< HEAD
-    fn new_tree_hash_cache(&self, arena: &mut VecArena) -> TreeHashCache {
-=======
     fn new_tree_hash_cache(&self, arena: &mut CacheArena) -> TreeHashCache {
->>>>>>> e0b9fa59
         TreeHashCache::new(
             arena,
             int_log(N::to_usize()),
@@ -65,11 +57,7 @@
 
     fn recalculate_tree_hash_root(
         &self,
-<<<<<<< HEAD
-        arena: &mut VecArena,
-=======
         arena: &mut CacheArena,
->>>>>>> e0b9fa59
         cache: &mut TreeHashCache,
     ) -> Result<Hash256, Error> {
         cache.recalculate_merkle_root(arena, hash256_iter(&self))
@@ -77,11 +65,7 @@
 }
 
 impl<N: Unsigned> CachedTreeHash<TreeHashCache> for FixedVector<u64, N> {
-<<<<<<< HEAD
-    fn new_tree_hash_cache(&self, arena: &mut VecArena) -> TreeHashCache {
-=======
     fn new_tree_hash_cache(&self, arena: &mut CacheArena) -> TreeHashCache {
->>>>>>> e0b9fa59
         let vals_per_chunk = BYTES_PER_CHUNK / size_of::<u64>();
         TreeHashCache::new(
             arena,
@@ -92,11 +76,7 @@
 
     fn recalculate_tree_hash_root(
         &self,
-<<<<<<< HEAD
-        arena: &mut VecArena,
-=======
         arena: &mut CacheArena,
->>>>>>> e0b9fa59
         cache: &mut TreeHashCache,
     ) -> Result<Hash256, Error> {
         cache.recalculate_merkle_root(arena, u64_iter(&self))
@@ -104,11 +84,7 @@
 }
 
 impl<N: Unsigned> CachedTreeHash<TreeHashCache> for VariableList<Hash256, N> {
-<<<<<<< HEAD
-    fn new_tree_hash_cache(&self, arena: &mut VecArena) -> TreeHashCache {
-=======
     fn new_tree_hash_cache(&self, arena: &mut CacheArena) -> TreeHashCache {
->>>>>>> e0b9fa59
         TreeHashCache::new(
             arena,
             int_log(N::to_usize()),
@@ -118,11 +94,7 @@
 
     fn recalculate_tree_hash_root(
         &self,
-<<<<<<< HEAD
-        arena: &mut VecArena,
-=======
         arena: &mut CacheArena,
->>>>>>> e0b9fa59
         cache: &mut TreeHashCache,
     ) -> Result<Hash256, Error> {
         Ok(Hash256::from_slice(&mix_in_length(
@@ -135,11 +107,7 @@
 }
 
 impl<N: Unsigned> CachedTreeHash<TreeHashCache> for VariableList<u64, N> {
-<<<<<<< HEAD
-    fn new_tree_hash_cache(&self, arena: &mut VecArena) -> TreeHashCache {
-=======
     fn new_tree_hash_cache(&self, arena: &mut CacheArena) -> TreeHashCache {
->>>>>>> e0b9fa59
         let vals_per_chunk = BYTES_PER_CHUNK / size_of::<u64>();
         TreeHashCache::new(
             arena,
@@ -150,11 +118,7 @@
 
     fn recalculate_tree_hash_root(
         &self,
-<<<<<<< HEAD
-        arena: &mut VecArena,
-=======
         arena: &mut CacheArena,
->>>>>>> e0b9fa59
         cache: &mut TreeHashCache,
     ) -> Result<Hash256, Error> {
         Ok(Hash256::from_slice(&mix_in_length(
